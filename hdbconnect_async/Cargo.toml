[package]
name = "hdbconnect_async"
authors.workspace = true
version.workspace = true
edition = "2021"
license.workspace = true
repository.workspace = true
readme = "README.md"
description = "An asynchronous pure rust database driver for SAP HANA(TM)"
documentation = "https://docs.rs/hdbconnect_async/"
keywords = ["asynchronous", "relational", "database", "driver", "HANA"]
categories.workspace = true
include = ["src/**/*", "LICENSE-*", "README.md", "CHANGELOG.md"]
rust-version = "1.80.0"

[lib]
doctest = false

[package.metadata.docs.rs]
all-features = true
# To make use of this globally, do:
#    export RUSTDOCFLAGS="--cfg docsrs"
# before calling
#    cargo +nightly doc --package hdbconnect_async --all-features --no-deps
rustdoc-args = ["--cfg", "docsrs"]

[features]
default = []
bb8_pool = ["async-trait", "bb8", "log", "tokio"]
rocket_pool = ["rocket_db_pools", "rocket"]
dist_tx = ["hdbconnect_impl/dist_tx_async"]

[dependencies.hdbconnect_impl]
<<<<<<< HEAD
version = "0.31.0"
=======
version = "0.31.0-unpublished"
>>>>>>> d06242a0
path = "../hdbconnect_impl"
default-features = false
features = ["async"]

[dependencies]
async-trait = { version = "0.1", optional = true }
bb8 = { version = "0.9", optional = true }
log = { version = "0.4", optional = true }
rocket_db_pools = { version = "0.2", optional = true }
rocket = { version = "0.5.0", optional = true }
tokio = { version = "1.23", features = ["rt"], optional = true }

[dev-dependencies]
bigdecimal = { version = "0.4", features = ["serde"] }
cesu8 = "1.1"
chrono = { version = "0.4", features = ["serde"] }
# dist_tx = { features = ["async"], path = "../../dist_tx" }
dist_tx = { version = "0.5", features = ["async"] }
flexi_logger = "0.29"
log = "0.4"
num = "0.4"
num-bigint = "0.4.0"
rand = "0.8"
serde = { version = "1.0", features = ["derive"] }
serde_bytes = "0.11"
serde_json = "1.0"
sha2 = "0.10.8"
time = { version = "0.3", features = [
    "formatting",
    "macros",
    "parsing",
    "serde",
] }
tokio = { version = "1.23", features = [
    "io-util",
    "sync",
    "rt",
    "macros",
    "rt-multi-thread",
] }
tokio-test = "0.4"
version-sync = "0.9"<|MERGE_RESOLUTION|>--- conflicted
+++ resolved
@@ -31,11 +31,7 @@
 dist_tx = ["hdbconnect_impl/dist_tx_async"]
 
 [dependencies.hdbconnect_impl]
-<<<<<<< HEAD
-version = "0.31.0"
-=======
 version = "0.31.0-unpublished"
->>>>>>> d06242a0
 path = "../hdbconnect_impl"
 default-features = false
 features = ["async"]
