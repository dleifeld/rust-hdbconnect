use crate::conn_core::AmConnCore;
use crate::protocol::parts::hdb_value::HdbValue;
use crate::protocol::parts::resultset::AmRsCore;
use crate::protocol::parts::type_id::TypeId;
use crate::protocol::util;
use crate::types_impl::lob::{BLob, CLob, NCLob};
use crate::{HdbError, HdbResult};
use byteorder::{LittleEndian, ReadBytesExt};
use std::io;

pub(crate) fn parse_blob(
    am_conn_core: &AmConnCore,
    o_am_rscore: &Option<AmRsCore>,
    nullable: bool,
    rdr: &mut io::BufRead,
) -> HdbResult<HdbValue> {
    let (is_null, is_data_included, is_last_data) = parse_lob_1(rdr)?;
    if is_null {
        if nullable {
            Ok(HdbValue::NULL)
        } else {
            Err(HdbError::Impl(
                "found null value for not-null BLOB column".to_owned(),
            ))
        }
    } else {
        let (_, length, locator_id, data) = parse_lob_2(rdr, is_data_included)?;
        Ok(HdbValue::BLOB(BLob::new(
            am_conn_core,
            o_am_rscore,
            is_last_data,
            length,
            locator_id,
            data,
        )))
    }
}

pub(crate) fn parse_clob(
    am_conn_core: &AmConnCore,
    o_am_rscore: &Option<AmRsCore>,
    nullable: bool,
    rdr: &mut io::BufRead,
) -> HdbResult<HdbValue> {
    let (is_null, is_data_included, is_last_data) = parse_lob_1(rdr)?;
    if is_null {
        if nullable {
            Ok(HdbValue::NULL)
        } else {
            Err(HdbError::Impl(
                "found null value for not-null CLOB column".to_owned(),
            ))
        }
    } else {
        let (char_length, byte_length, locator_id, data) = parse_lob_2(rdr, is_data_included)?;
        Ok(HdbValue::CLOB(CLob::new(
            am_conn_core,
            o_am_rscore,
            is_last_data,
            char_length,
            byte_length,
            locator_id,
            data,
        )))
    }
}

pub(crate) fn parse_nclob(
    am_conn_core: &AmConnCore,
    o_am_rscore: &Option<AmRsCore>,
    nullable: bool,
    type_id: TypeId,
    rdr: &mut io::BufRead,
) -> HdbResult<HdbValue> {
    let (is_null, is_data_included, is_last_data) = parse_lob_1(rdr)?;
    if is_null {
        if nullable {
            Ok(HdbValue::NULL)
        } else {
            Err(HdbError::Impl(
                "found null value for not-null NCLOB column".to_owned(),
            ))
        }
    } else {
        let (char_length, byte_length, locator_id, data) = parse_lob_2(rdr, is_data_included)?;
        Ok(match type_id {
            TypeId::TEXT | TypeId::NCLOB => HdbValue::NCLOB(NCLob::new(
                am_conn_core,
<<<<<<< HEAD
=======
                o_am_rscore,
>>>>>>> c7cd1a07
                is_last_data,
                char_length,
                byte_length,
                locator_id,
                data,
            )),
            _ => return Err(HdbError::Impl("unexpected type id for nclob".to_owned())),
        })
    }
}

fn parse_lob_1(rdr: &mut io::BufRead) -> HdbResult<(bool, bool, bool)> {
    let _data_type = rdr.read_u8()?; // I1
    let options = rdr.read_u8()?; // I1
    let is_null = (options & 0b_1_u8) != 0;
    let is_data_included = (options & 0b_10_u8) != 0;
    let is_last_data = (options & 0b_100_u8) != 0;
    Ok((is_null, is_data_included, is_last_data))
}

fn parse_lob_2(
    rdr: &mut io::BufRead,
    is_data_included: bool,
) -> HdbResult<(u64, u64, u64, Vec<u8>)> {
    util::skip_bytes(2, rdr)?; // U2 (filler)
    let total_char_length = rdr.read_u64::<LittleEndian>()?; // I8
    let total_byte_length = rdr.read_u64::<LittleEndian>()?; // I8
    let locator_id = rdr.read_u64::<LittleEndian>()?; // I8
    let chunk_length = rdr.read_u32::<LittleEndian>()?; // I4

    if is_data_included {
        let data = util::parse_bytes(chunk_length as usize, rdr)?; // B[chunk_length]
        Ok((total_char_length, total_byte_length, locator_id, data))
    } else {
        Ok((
            total_char_length,
            total_byte_length,
            locator_id,
            Vec::<u8>::new(),
        ))
    }
}

// pub(crate) fn emit_blob_header(v_len: u64, data_pos: &mut i32, w: &mut io::Write) -> HdbResult<()> {
//     // bit 0: not used; bit 1: data is included; bit 2: no more data remaining
//     w.write_u8(0b_110_u8)?; // I1           Bit set for options
//     w.write_i32::<LittleEndian>(v_len as i32)?; // I4           LENGTH OF VALUE
//     w.write_i32::<LittleEndian>(*data_pos as i32)?; // I4           position
//     *data_pos += v_len as i32;
//     Ok(())
// }

// pub(crate) fn emit_clob_header(s_len: u64, data_pos: &mut i32, w: &mut io::Write) -> HdbResult<()> {
//     // bit 0: not used; bit 1: data is included; bit 2: no more data remaining
//     w.write_u8(0b_110_u8)?; // I1           Bit set for options
//     w.write_i32::<LittleEndian>(s_len as i32)?; // I4           LENGTH OF VALUE
//     w.write_i32::<LittleEndian>(*data_pos as i32)?; // I4           position
//     *data_pos += s_len as i32;
//     Ok(())
// }

// pub(crate) fn emit_nclob_header(
//     s_len: u64,
//     data_pos: &mut i32,
//     w: &mut io::Write,
// ) -> HdbResult<()> {
//     // bit 0: not used; bit 1: data is included; bit 2: no more data remaining
//     w.write_u8(0b_110_u8)?; // I1           Bit set for options
//     w.write_i32::<LittleEndian>(s_len as i32)?; // I4           LENGTH OF VALUE
//     w.write_i32::<LittleEndian>(*data_pos as i32)?; // I4           position
//     *data_pos += s_len as i32;
//     Ok(())
// }<|MERGE_RESOLUTION|>--- conflicted
+++ resolved
@@ -86,10 +86,7 @@
         Ok(match type_id {
             TypeId::TEXT | TypeId::NCLOB => HdbValue::NCLOB(NCLob::new(
                 am_conn_core,
-<<<<<<< HEAD
-=======
                 o_am_rscore,
->>>>>>> c7cd1a07
                 is_last_data,
                 char_length,
                 byte_length,
