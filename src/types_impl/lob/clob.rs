--- conflicted
+++ resolved
@@ -4,10 +4,6 @@
 use crate::protocol::server_resource_consumption_info::ServerResourceConsumptionInfo;
 use crate::protocol::util;
 use crate::{HdbError, HdbResult};
-<<<<<<< HEAD
-use serde_derive::Serialize;
-=======
->>>>>>> c7cd1a07
 use std::boxed::Box;
 use std::cmp::max;
 use std::io::{self, Write};
@@ -19,20 +15,13 @@
 /// CLOB fields are supposed to only store ASCII7, but HANA doesn't check this.
 /// So the implementation is a mixture of BLOB implementation (the protocol counts bytes, not chars)
 /// and NCLOB implementation (the exposed data are chars, not bytes).
-<<<<<<< HEAD
-#[derive(Clone, Debug, Serialize)]
-=======
 #[derive(Clone, Debug)]
->>>>>>> c7cd1a07
 pub struct CLob(Box<CLobHandle>);
 
 impl CLob {
     pub(crate) fn new(
         am_conn_core: &AmConnCore,
-<<<<<<< HEAD
-=======
         o_am_rscore: &Option<AmRsCore>,
->>>>>>> c7cd1a07
         is_data_complete: bool,
         total_char_length: u64,
         total_byte_length: u64,
@@ -41,10 +30,7 @@
     ) -> CLob {
         CLob(Box::new(CLobHandle::new(
             am_conn_core,
-<<<<<<< HEAD
-=======
             o_am_rscore,
->>>>>>> c7cd1a07
             is_data_complete,
             total_char_length,
             total_byte_length,
@@ -54,8 +40,6 @@
     }
 
     /// Converts the CLob into the contained String.
-<<<<<<< HEAD
-=======
     ///
     /// All outstanding data (data that were not yet fetched from the server) are fetched
     /// _into_ this CLob object,
@@ -103,7 +87,6 @@
     /// # Ok(())
     /// # }
     /// ```
->>>>>>> c7cd1a07
     pub fn into_string(self) -> HdbResult<String> {
         trace!("CLob::into_string()");
         self.0.into_string()
@@ -208,27 +191,6 @@
     }
 
     fn read_slice(&mut self, offset: u64, length: u32) -> HdbResult<CharLobSlice> {
-<<<<<<< HEAD
-        match self.o_am_conn_core {
-            None => Err(HdbError::Usage(
-                "Fetching more LOB chunks is no more possible (connection already closed)"
-                    .to_owned(),
-            )),
-            Some(ref mut am_conn_core) => {
-                let (reply_data, _reply_is_last_data) = fetch_a_lob_chunk(
-                    am_conn_core,
-                    self.locator_id,
-                    offset,
-                    length,
-                    &mut self.server_resource_consumption_info,
-                )?;
-
-                debug!("read_slice(): got {} bytes", reply_data.len());
-
-                Ok(util::split_off_orphaned_bytes(reply_data)?)
-            }
-        }
-=======
         let (reply_data, _reply_is_last_data) = fetch_a_lob_chunk(
             &mut self.am_conn_core,
             self.locator_id,
@@ -238,7 +200,6 @@
         )?;
         debug!("read_slice(): got {} bytes", reply_data.len());
         Ok(util::split_off_orphaned_bytes(reply_data)?)
->>>>>>> c7cd1a07
     }
 
     fn total_byte_length(&self) -> u64 {
