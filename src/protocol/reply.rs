use crate::conn_core::AmConnCore;
use crate::hdb_response::InternalReturnValue;
use crate::protocol::argument::Argument;
use crate::protocol::part::{Part, Parts};
use crate::protocol::part_attributes::PartAttributes;
use crate::protocol::parts::parameter_descriptor::ParameterDescriptor;
use crate::protocol::parts::resultset::ResultSet;
use crate::protocol::parts::resultset_metadata::ResultSetMetadata;
use crate::protocol::reply_type::ReplyType;
use crate::protocol::util;
use crate::{HdbError, HdbResponse, HdbResult};
use byteorder::{LittleEndian, ReadBytesExt};
use std::io;

// Since there is obviously no usecase for multiple segments in one request,
// we model message and segment together.
// But we differentiate explicitly between request messages and reply messages.
#[derive(Debug)]
pub(crate) struct Reply {
    session_id: i64,
    pub replytype: ReplyType,
    pub parts: Parts<'static>,
}
impl Reply {
    fn new(session_id: i64, replytype: ReplyType) -> Reply {
        Reply {
            session_id,
            replytype,
            parts: Parts::default(),
        }
    }

    pub fn session_id(&self) -> i64 {
        self.session_id
    }

    // Parse a reply from the stream, building a Reply object.
    //
    // * `ResultSetMetadata` need to be injected in case of execute calls of
    //    prepared statements
    // * `ResultSet` needs to be injected (and is extended and returned)
    //    in case of fetch requests
    #[allow(clippy::let_and_return)]
    pub fn parse<T: io::BufRead>(
        o_rs_md: Option<&ResultSetMetadata>,
        o_par_md: Option<&Vec<ParameterDescriptor>>,
        o_rs: &mut Option<&mut ResultSet>,
<<<<<<< HEAD
        am_conn_core: &AmConnCore,
        rdr: &mut T,
=======
        o_am_conn_core: Option<&AmConnCore>,
        rdr: &mut io::BufRead,
>>>>>>> 26fb8195
    ) -> HdbResult<Reply> {
        trace!("Reply::parse()");
        let reply = Reply::parse_impl(o_rs_md, o_par_md, o_rs, o_am_conn_core, rdr)?;

        // Make sure that here (after parsing) the buffer is empty
        // The following only works with nightly, because `.buffer()`
        // is on its way, but not yet in stable (https://github.com/rust-lang/rust/pull/49139)
        // and needs additionally to activate feature(bufreader_buffer) in lib.rs
        #[cfg(feature = "check_buffer")]
        {
            use std::io::BufRead;

            let buf_len = {
                let buf = rdr.buffer();
                if !buf.is_empty() {
                    error!(
                        "Buffer is not empty after Reply::parse() \'{:?}\'",
                        buf.to_vec()
                    );
                } else {
                    debug!("Reply::parse(): buffer is empty");
                }
                buf.len()
            };
            rdr.consume(buf_len);
        }

        Ok(reply)
    }

    fn parse_impl<T: io::BufRead>(
        o_rs_md: Option<&ResultSetMetadata>,
        o_par_md: Option<&Vec<ParameterDescriptor>>,
        o_rs: &mut Option<&mut ResultSet>,
<<<<<<< HEAD
        am_conn_core: &AmConnCore,
        rdr: &mut T,
=======
        o_am_conn_core: Option<&AmConnCore>,
        rdr: &mut io::BufRead,
>>>>>>> 26fb8195
    ) -> HdbResult<Reply> {
        let (no_of_parts, mut reply) = parse_message_and_sequence_header(rdr)?;
        trace!("Reply::parse(): parsed the header");

        for i in 0..no_of_parts {
            let part = Part::parse(
                &mut (reply.parts),
                o_am_conn_core,
                o_rs_md,
                o_par_md,
                o_rs,
                i == no_of_parts - 1,
                rdr,
            )?;
            reply.push(part);
        }
        Ok(reply)
    }

    pub fn assert_expected_reply_type(&self, reply_type: &ReplyType) -> HdbResult<()> {
        if self.replytype == *reply_type {
            Ok(()) // we got what we expected
        } else {
            Err(HdbError::Impl(format!(
                "unexpected reply_type {:?}",
                self.replytype
            )))
        }
    }

    pub fn push(&mut self, part: Part<'static>) {
        self.parts.push(part);
    }

    pub fn into_hdbresponse(mut self, am_conn_core: &mut AmConnCore) -> HdbResult<HdbResponse> {
        // digest parts, collect InternalReturnValues
        let mut conn_core = am_conn_core.lock()?;
        let mut int_return_values = Vec::<InternalReturnValue>::new();
        self.parts.reverse(); // digest the last part first
        while let Some(part) = self.parts.pop() {
            let (kind, arg) = part.into_elements();
            debug!("Reply::into_hdbresponse(): found part of kind {:?}", kind);
            match arg {
                Argument::StatementContext(ref stmt_ctx) => {
                    (*conn_core).evaluate_statement_context(stmt_ctx)?;
                }
                Argument::TransactionFlags(ta_flags) => {
                    (*conn_core).evaluate_ta_flags(ta_flags)?;
                }

                Argument::OutputParameters(op) => {
                    int_return_values.push(InternalReturnValue::OutputParameters(op));
                }
                Argument::ParameterMetadata(pm) => {
                    int_return_values.push(InternalReturnValue::ParameterMetadata(pm));
                }
                Argument::ResultSet(Some(rs)) => {
                    int_return_values.push(InternalReturnValue::ResultSet(rs));
                }
                Argument::ResultSetMetadata(rsm) => match self.parts.pop() {
                    Some(part) => match *part.arg() {
                        Argument::ResultSetId(rs_id) => {
                            let rs = ResultSet::new(
                                am_conn_core,
                                PartAttributes::new(0b_0000_0100),
                                rs_id,
                                rsm,
                                None,
                            );
                            int_return_values.push(InternalReturnValue::ResultSet(rs));
                        }
                        _ => panic!("wrong Argument variant: ResultSetID expected"),
                    },
                    _ => panic!("Missing required part ResultSetID"),
                },
                Argument::ExecutionResult(vra) => {
                    int_return_values.push(InternalReturnValue::AffectedRows(vra));
                }
                _ => warn!(
                    "Reply::into_hdbresponse(): \
                     ignoring unexpected part of kind {:?}, , arg = {:?}, reply-type is {:?}",
                    kind, arg, self.replytype
                ),
            }
        }

        // re-pack InternalReturnValues into appropriate HdbResponse
        trace!(
            "Reply::into_hdbresponse(): building HdbResponse for a reply of type {:?}",
            self.replytype
        );
        trace!(
            "The found InternalReturnValues are: {:?}",
            int_return_values
        );
        match self.replytype {
            ReplyType::Select |
            ReplyType::SelectForUpdate => HdbResponse::resultset(int_return_values),

            ReplyType::Ddl |
            ReplyType::Commit |
            ReplyType::Rollback => HdbResponse::success(int_return_values),

            ReplyType::Nil |
            ReplyType::Explain |
            ReplyType::Insert |
            ReplyType::Update |
            ReplyType::Delete => HdbResponse::rows_affected(int_return_values),

            ReplyType::DbProcedureCall |
            ReplyType::DbProcedureCallWithResult =>
                HdbResponse::multiple_return_values(int_return_values),

            // ReplyTypes that are handled elsewhere and that should not go through this method:
            ReplyType::Connect | ReplyType::Fetch | ReplyType::ReadLob |
            ReplyType::CloseCursor | ReplyType::Disconnect |
            ReplyType::XAControl | ReplyType::XARecover |

            // FIXME: 2 ReplyTypes that occur only in not yet implemented calls:
            ReplyType::FindLob |
            ReplyType::WriteLob |

            // FIXME: 4 ReplyTypes where it is unclear when they occur and what to return:
            ReplyType::XaStart |
            ReplyType::XaJoin |
            ReplyType::XAPrepare => {
                let s = format!(
                    "unexpected reply type {:?} in Reply::into_hdbresponse(), \
                     with these internal return values: {:?}", 
                    self.replytype, int_return_values);
                error!("{}",s);
                Err(HdbError::impl_(s))
            },
        }
    }
}

impl Drop for Reply {
    fn drop(&mut self) {
        for part in &self.parts {
            warn!(
                "reply of type {:?} is dropped, not all parts were evaluated: part-kind = {:?}",
                self.replytype,
                part.kind()
            );
        }
    }
}

<<<<<<< HEAD
///
pub(crate) fn parse_message_and_sequence_header<T: io::BufRead>(
    rdr: &mut T,
) -> HdbResult<(i16, Reply)> {
=======
//
fn parse_message_and_sequence_header(rdr: &mut io::BufRead) -> HdbResult<(i16, Reply)> {
>>>>>>> 26fb8195
    // MESSAGE HEADER: 32 bytes
    let session_id: i64 = rdr.read_i64::<LittleEndian>()?; // I8
    let packet_seq_number: i32 = rdr.read_i32::<LittleEndian>()?; // I4
    let varpart_size: u32 = rdr.read_u32::<LittleEndian>()?; // UI4  not needed?
    let remaining_bufsize: u32 = rdr.read_u32::<LittleEndian>()?; // UI4  not needed?
    let no_of_segs = rdr.read_i16::<LittleEndian>()?; // I2
    if no_of_segs == 0 {
        return Err(HdbError::Impl(
            "empty response (is ok for drop connection)".to_owned(),
        ));
    }

    if no_of_segs > 1 {
        return Err(HdbError::Impl(format!("no_of_segs = {} > 1", no_of_segs)));
    }

    util::skip_bytes(10, rdr)?; // (I1 + B[9])

    // SEGMENT HEADER: 24 bytes
    rdr.read_i32::<LittleEndian>()?; // I4 seg_size
    rdr.read_i32::<LittleEndian>()?; // I4 seg_offset
    let no_of_parts: i16 = rdr.read_i16::<LittleEndian>()?; // I2
    rdr.read_i16::<LittleEndian>()?; // I2 seg_number
    let seg_kind = Kind::from_i8(rdr.read_i8()?)?; // I1

    trace!(
        "message and segment header: {{ packet_seq_number = {}, varpart_size = {}, \
         remaining_bufsize = {}, no_of_parts = {} }}",
        packet_seq_number,
        varpart_size,
        remaining_bufsize,
        no_of_parts
    );

    match seg_kind {
        Kind::Request => Err(HdbError::Usage("Cannot _parse_ a request".to_string())),
        Kind::Reply | Kind::Error => {
            util::skip_bytes(1, rdr)?; // I1 reserved2
            let reply_type = ReplyType::from_i16(rdr.read_i16::<LittleEndian>()?)?; // I2
            util::skip_bytes(8, rdr)?; // B[8] reserved3
            debug!(
                "Reply::parse(): got reply of type {:?} and seg_kind {:?} for session_id {}",
                reply_type, seg_kind, session_id
            );
            Ok((no_of_parts, Reply::new(session_id, reply_type)))
        }
    }
}

/// Specifies the layout of the remaining segment header structure
#[derive(Debug)]
enum Kind {
    Request,
    Reply,
    Error,
}
impl Kind {
    fn from_i8(val: i8) -> HdbResult<Kind> {
        match val {
            1 => Ok(Kind::Request),
            2 => Ok(Kind::Reply),
            5 => Ok(Kind::Error),
            _ => Err(HdbError::Impl(format!(
                "reply::Kind {} not implemented",
                val
            ))),
        }
    }
}<|MERGE_RESOLUTION|>--- conflicted
+++ resolved
@@ -45,13 +45,8 @@
         o_rs_md: Option<&ResultSetMetadata>,
         o_par_md: Option<&Vec<ParameterDescriptor>>,
         o_rs: &mut Option<&mut ResultSet>,
-<<<<<<< HEAD
-        am_conn_core: &AmConnCore,
+        o_am_conn_core: Option<&AmConnCore>,
         rdr: &mut T,
-=======
-        o_am_conn_core: Option<&AmConnCore>,
-        rdr: &mut io::BufRead,
->>>>>>> 26fb8195
     ) -> HdbResult<Reply> {
         trace!("Reply::parse()");
         let reply = Reply::parse_impl(o_rs_md, o_par_md, o_rs, o_am_conn_core, rdr)?;
@@ -86,13 +81,8 @@
         o_rs_md: Option<&ResultSetMetadata>,
         o_par_md: Option<&Vec<ParameterDescriptor>>,
         o_rs: &mut Option<&mut ResultSet>,
-<<<<<<< HEAD
-        am_conn_core: &AmConnCore,
+        o_am_conn_core: Option<&AmConnCore>,
         rdr: &mut T,
-=======
-        o_am_conn_core: Option<&AmConnCore>,
-        rdr: &mut io::BufRead,
->>>>>>> 26fb8195
     ) -> HdbResult<Reply> {
         let (no_of_parts, mut reply) = parse_message_and_sequence_header(rdr)?;
         trace!("Reply::parse(): parsed the header");
@@ -242,15 +232,7 @@
     }
 }
 
-<<<<<<< HEAD
-///
-pub(crate) fn parse_message_and_sequence_header<T: io::BufRead>(
-    rdr: &mut T,
-) -> HdbResult<(i16, Reply)> {
-=======
-//
-fn parse_message_and_sequence_header(rdr: &mut io::BufRead) -> HdbResult<(i16, Reply)> {
->>>>>>> 26fb8195
+fn parse_message_and_sequence_header<T: io::BufRead>(rdr: &mut T) -> HdbResult<(i16, Reply)> {
     // MESSAGE HEADER: 32 bytes
     let session_id: i64 = rdr.read_i64::<LittleEndian>()?; // I8
     let packet_seq_number: i32 = rdr.read_i32::<LittleEndian>()?; // I4
