use crate::conn::AmConnCore;
use crate::protocol::parts::{
<<<<<<< HEAD
    AuthFields, ClientContext, ClientInfo, CommandInfo, ConnectOptions, DbConnectInfo,
    ExecutionResult, LobFlags, OutputParameters, ParameterDescriptors, ParameterRows,
    PartitionInformation, Parts, ReadLobReply, ReadLobRequest, ResultSetMetadata, ResultSetSync,
    RsState, ServerError, SessionContext, StatementContext, Topology, TransactionFlags,
    WriteLobReply, WriteLobRequest, XatOptions,
=======
    AuthFields, ClientContext, ClientInfo, CommandInfo, ConnectOptions, ExecutionResult, LobFlags,
    OutputParameters, ParameterDescriptors, ParameterRows, PartitionInformation, Parts,
    ReadLobReply, ReadLobRequest, ResultSetMetadata, RsState, ServerError, SessionContext,
    StatementContext, Topology, TransactionFlags, WriteLobReply, WriteLobRequest, XatOptions,
>>>>>>> db79f9c4
};
use crate::protocol::{util, PartAttributes, PartKind};
use crate::ResultSet;
use byteorder::{LittleEndian, ReadBytesExt, WriteBytesExt};
use std::cmp::max;
use std::convert::TryFrom;
use std::sync::Arc;
use std::{i16, i32};

const PART_HEADER_SIZE: usize = 16;

#[derive(Debug)]
pub(crate) enum Part<'a> {
    Auth(AuthFields),
    ClientContext(ClientContext),
    ClientInfo(ClientInfo),
    Command(&'a str),
    CommandInfo(CommandInfo),
    // CommitOptions(super::parts::commit_options::CommitOptions), // not used by any client
    ConnectOptions(ConnectOptions),
    DbConnectInfo(DbConnectInfo),
    Error(Vec<ServerError>),
    // FetchOptions(super::parts::fetch_options::FetchOptions),    // not used by any client
    FetchSize(u32),
    LobFlags(LobFlags),
    OutputParameters(OutputParameters),
    ParameterMetadata(ParameterDescriptors),
    ParameterRows(ParameterRows<'a>),
    ReadLobRequest(ReadLobRequest),
    ReadLobReply(ReadLobReply),
    WriteLobRequest(WriteLobRequest<'a>),
    WriteLobReply(WriteLobReply),
    ResultSet(Option<ResultSetSync>),
    ResultSetId(u64),
    ResultSetMetadata(ResultSetMetadata),
    ExecutionResult(Vec<ExecutionResult>),
    SessionContext(SessionContext),
    StatementContext(StatementContext),
    StatementId(u64),
    PartitionInformation(PartitionInformation),
    TableLocation(Vec<i32>),
    TopologyInformation(Topology),
    TransactionFlags(TransactionFlags),
    XatOptions(XatOptions),
}

impl<'a> Part<'a> {
    pub fn kind(&self) -> PartKind {
        match &self {
            Self::Auth(_) => PartKind::Authentication,
            Self::ClientContext(_) => PartKind::ClientContext,
            Self::ClientInfo(_) => PartKind::ClientInfo,
            Self::Command(_) => PartKind::Command,
            Self::CommandInfo(_) => PartKind::CommandInfo,
            Self::ConnectOptions(_) => PartKind::ConnectOptions,
            Self::DbConnectInfo(_) => PartKind::DbConnectInfo,
            Self::Error(_) => PartKind::Error,
            Self::FetchSize(_) => PartKind::FetchSize,
            Self::LobFlags(_) => PartKind::LobFlags,
            Self::OutputParameters(_) => PartKind::OutputParameters,
            Self::ParameterMetadata(_) => PartKind::ParameterMetadata,
            Self::ParameterRows(_) => PartKind::Parameters,
            Self::ReadLobRequest(_) => PartKind::ReadLobRequest,
            Self::ReadLobReply(_) => PartKind::ReadLobReply,
            Self::WriteLobRequest(_) => PartKind::WriteLobRequest,
            Self::WriteLobReply(_) => PartKind::WriteLobReply,
            Self::ResultSet(_) => PartKind::ResultSet,
            Self::ResultSetId(_) => PartKind::ResultSetId,
            Self::ResultSetMetadata(_) => PartKind::ResultSetMetadata,
            Self::ExecutionResult(_) => PartKind::ExecutionResult,
            Self::SessionContext(_) => PartKind::SessionContext,
            Self::StatementContext(_) => PartKind::StatementContext,
            Self::StatementId(_) => PartKind::StatementId,
            Self::PartitionInformation(_) => PartKind::PartitionInformation,
            Self::TableLocation(_) => PartKind::TableLocation,
            Self::TopologyInformation(_) => PartKind::TopologyInformation,
            Self::TransactionFlags(_) => PartKind::TransactionFlags,
            Self::XatOptions(_) => PartKind::XatOptions,
        }
    }

    // only called on output (emit)
    fn count(&self) -> std::io::Result<usize> {
        // | Part::TopologyInformation(_)
        Ok(match *self {
            Part::Auth(_)
            | Part::ClientContext(_)
            | Part::Command(_)
            | Part::FetchSize(_)
            | Part::ResultSetId(_)
            | Part::StatementId(_)
            | Part::ReadLobRequest(_)
            | Part::WriteLobRequest(_) => 1,
            Part::ClientInfo(ref client_info) => client_info.count(),
            Part::CommandInfo(ref opts) => opts.len(),
            // Part::CommitOptions(ref opts) => opts.count(),
            Part::ConnectOptions(ref opts) => opts.len(),
            Part::DbConnectInfo(ref opts) => opts.len(),
            // Part::FetchOptions(ref opts) => opts.count(),
            Part::LobFlags(ref opts) => opts.len(),
            Part::ParameterRows(ref par_rows) => par_rows.count(),
            Part::SessionContext(ref opts) => opts.len(),
            Part::StatementContext(ref sc) => sc.len(),
            Part::TransactionFlags(ref opts) => opts.len(),
            Part::XatOptions(ref xat) => xat.len(),
            ref a => {
                return Err(util::io_error(format!("count() called on {a:?}")));
            }
        })
    }

    pub fn size(
        &self,
        with_padding: bool,
        o_a_descriptors: Option<&Arc<ParameterDescriptors>>,
    ) -> std::io::Result<usize> {
        Ok(PART_HEADER_SIZE + self.body_size(with_padding, o_a_descriptors)?)
    }
    fn body_size(
        &self,
        with_padding: bool,
        o_a_descriptors: Option<&Arc<ParameterDescriptors>>,
    ) -> std::io::Result<usize> {
        let mut size = 0_usize;
        match *self {
            Part::Auth(ref af) => size += af.size(),
            Part::ClientContext(ref opts) => size += opts.size(),
            Part::ClientInfo(ref client_info) => size += client_info.size(),
            Part::Command(s) => size += util::cesu8_length(s),
            Part::CommandInfo(ref opts) => size += opts.size(),
            // Part::CommitOptions(ref opts) => size += opts.size(),
            Part::ConnectOptions(ref conn_opts) => size += conn_opts.size(),
            // Part::FetchOptions(ref opts) => size += opts.size(),
            Part::DbConnectInfo(ref conn_info) => size += conn_info.size(),
            Part::FetchSize(_) => size += 4,
            Part::LobFlags(ref opts) => size += opts.size(),
            Part::ParameterRows(ref par_rows) => {
                size += o_a_descriptors
                    .ok_or_else(|| {
                        util::io_error("Part::body_size(): No parameter descriptors".to_string())
                    })
                    .and_then(|descriptors| par_rows.size(descriptors))?;
            }
            Part::ReadLobRequest(_) => size += ReadLobRequest::size(),
            Part::WriteLobRequest(ref r) => size += r.size(),
            Part::ResultSetId(_) | Part::StatementId(_) => size += 8,
            Part::SessionContext(ref opts) => size += opts.size(),
            Part::StatementContext(ref sc) => size += sc.size(),
            // Part::TopologyInformation(ref topology) => size += topology.size(),
            Part::TransactionFlags(ref taflags) => size += taflags.size(),
            Part::XatOptions(ref xat) => size += xat.size(),

            ref arg => {
                return Err(util::io_error(format!("size() called on {arg:?}")));
            }
        }
        if with_padding {
            size += padsize(size);
        }
        trace!("Part_buffer_size = {}", size);
        Ok(size)
    }

    #[allow(clippy::cast_possible_truncation)]
    #[allow(clippy::cast_possible_wrap)]
    pub fn emit_sync(
        &self,
        mut remaining_bufsize: u32,
        o_a_descriptors: Option<&Arc<ParameterDescriptors>>,
        w: &mut dyn std::io::Write,
    ) -> std::io::Result<u32> {
        debug!("Serializing part of kind {:?}", self.kind());
        // PART HEADER 16 bytes
        w.write_i8(self.kind() as i8)?;
        w.write_u8(0)?; // U1 Attributes not used in requests
        match self.count()? {
            i if i < i16::max_value() as usize => {
                w.write_i16::<LittleEndian>(i as i16)?;
                w.write_i32::<LittleEndian>(0)?;
            }
            // i if i <= i32::max_value() as usize => {
            i if i32::try_from(i).is_ok() => {
                w.write_i16::<LittleEndian>(-1)?;
                w.write_i32::<LittleEndian>(i as i32)?;
            }
            _ => {
                return Err(util::io_error("part count bigger than i32::MAX"));
            }
        }
        w.write_i32::<LittleEndian>(self.body_size(false, o_a_descriptors)? as i32)?;
        w.write_i32::<LittleEndian>(remaining_bufsize as i32)?;

        remaining_bufsize -= PART_HEADER_SIZE as u32;

        match *self {
            Part::Auth(ref af) => af.emit_sync(w)?,
            Part::ClientContext(ref opts) => opts.emit_sync(w)?,
            Part::ClientInfo(ref client_info) => client_info.emit(w)?,
<<<<<<< HEAD
            Part::Command(s) => w.write_all(&cesu8::to_cesu8(s))?,
            Part::CommandInfo(ref opts) => opts.emit_sync(w)?,
            // Part::CommitOptions(ref opts) => opts.emit(w)?,
            Part::ConnectOptions(ref conn_opts) => conn_opts.emit_sync(w)?,
            Part::DbConnectInfo(ref db_conn_info) => db_conn_info.emit_sync(w)?,
=======
            Part::Command(ref s) => w.write_all(&cesu8::to_cesu8(s))?,
            Part::CommandInfo(ref opts) => opts.emit_sync(w)?,
            // Part::CommitOptions(ref opts) => opts.emit_sync(w)?,
            Part::ConnectOptions(ref conn_opts) => conn_opts.emit_sync(w)?,
>>>>>>> db79f9c4

            // Part::FetchOptions(ref opts) => opts.emit(w)?,
            Part::FetchSize(fs) => {
                w.write_u32::<LittleEndian>(fs)?;
            }
            Part::LobFlags(ref opts) => opts.emit_sync(w)?,
            Part::ParameterRows(ref parameters) => {
                o_a_descriptors
                    .ok_or_else(|| {
                        util::io_error("Part::Parameters::emit(): No metadata".to_string())
                    })
                    .and_then(|descriptors| parameters.emit_sync(descriptors, w))?;
            }
            Part::ReadLobRequest(ref r) => r.emit_sync(w)?,
            Part::ResultSetId(rs_id) => {
                w.write_u64::<LittleEndian>(rs_id)?;
            }
            Part::SessionContext(ref opts) => opts.emit_sync(w)?,
            Part::StatementId(stmt_id) => {
                w.write_u64::<LittleEndian>(stmt_id)?;
            }
            Part::StatementContext(ref sc) => sc.emit_sync(w)?,
            Part::TransactionFlags(ref taflags) => taflags.emit_sync(w)?,
            Part::WriteLobRequest(ref r) => r.emit_sync(w)?,
            Part::XatOptions(ref xatid) => xatid.emit_sync(w)?,
            ref a => {
                return Err(util::io_error(format!("emit() called on {a:?}")));
            }
        }

        let size = self.body_size(false, o_a_descriptors)?;
        let padsize = padsize(size);
        for _ in 0..padsize {
            w.write_u8(0)?;
        }

        trace!(
            "remaining_bufsize: {}, size: {}, padsize: {}",
            remaining_bufsize,
            size,
            padsize
        );
        #[allow(clippy::cast_possible_truncation)]
        Ok(remaining_bufsize - size as u32 - padsize as u32)
    }

    #[allow(clippy::cast_possible_truncation)]
    #[allow(clippy::cast_possible_wrap)]
    pub async fn emit_async<W: std::marker::Unpin + tokio::io::AsyncWriteExt>(
        &self,
        mut remaining_bufsize: u32,
        o_a_descriptors: Option<&Arc<ParameterDescriptors>>,
        w: &mut W,
    ) -> std::io::Result<u32> {
        debug!("Serializing part of kind {:?}", self.kind());
        // PART HEADER 16 bytes
        w.write_i8(self.kind() as i8).await?;
        w.write_u8(0).await?; // U1 Attributes not used in requests
        match self.count()? {
            i if i < i16::max_value() as usize => {
                w.write_all(&(i as i16).to_le_bytes()).await?;
                w.write_all(&0_i32.to_le_bytes()).await?;
            }
            // i if i <= i32::max_value() as usize => {
            i if i32::try_from(i).is_ok() => {
                w.write_all(&(-1_i16).to_le_bytes()).await?;
                w.write_all(&((i as i32).to_le_bytes())).await?;
            }
            _ => {
                return Err(util::io_error("argument count bigger than i32::MAX"));
            }
        }
        w.write_all(&(self.body_size(false, o_a_descriptors)? as i32).to_le_bytes())
            .await?;
        w.write_all(&(remaining_bufsize as i32).to_le_bytes())
            .await?;

        remaining_bufsize -= PART_HEADER_SIZE as u32;

        match *self {
            Part::Auth(ref af) => af.emit_async(w).await?,
            Part::ClientContext(ref opts) => opts.emit_async(w).await?,
            Part::ClientInfo(ref client_info) => client_info.emit_async(w).await?,
            Part::Command(ref s) => w.write_all(&cesu8::to_cesu8(s)).await?,
            Part::CommandInfo(ref opts) => opts.emit_async(w).await?,
            // Part::CommitOptions(ref opts) => opts.emit_async(w).await?,
            Part::ConnectOptions(ref conn_opts) => conn_opts.emit_async(w).await?,

            // Part::FetchOptions(ref opts) => opts.emit_async(w).await?,
            Part::FetchSize(fs) => w.write_all(&fs.to_le_bytes()).await?,
            Part::LobFlags(ref opts) => opts.emit_async(w).await?,
            Part::ParameterRows(ref parameter_rows) => {
                if let Some(a_descriptors) = o_a_descriptors {
                    parameter_rows.emit_async(a_descriptors, w).await?;
                } else {
                    return Err(util::io_error(
                        "Part::ParameterRows::emit_async(): No metadata".to_string(),
                    ));
                }
            }
            Part::ReadLobRequest(ref r) => r.emit_async(w).await?,
            Part::ResultSetId(rs_id) => {
                w.write_all(&((rs_id as u64).to_le_bytes())).await?;
                // w.write_u64::<LittleEndian>(rs_id)?;
            }
            Part::SessionContext(ref opts) => opts.emit_async(w).await?,
            Part::StatementId(stmt_id) => {
                w.write_all(&((stmt_id as u64).to_le_bytes())).await?;
                // w.write_u64::<LittleEndian>(stmt_id)?;
            }
            Part::StatementContext(ref sc) => sc.emit_async(w).await?,
            Part::TransactionFlags(ref taflags) => taflags.emit_async(w).await?,
            Part::WriteLobRequest(ref r) => r.emit_async(w).await?,
            Part::XatOptions(ref xatid) => xatid.emit_async(w).await?,
            ref a => {
                return Err(util::io_error(format!("emit() called on {:?}", a)));
            }
        }

        let size = self.body_size(false, o_a_descriptors)?;
        let padsize = padsize(size);
        for _ in 0..padsize {
            w.write_u8(0).await?;
        }

        trace!(
            "remaining_bufsize: {}, size: {}, padsize: {}",
            remaining_bufsize,
            size,
            padsize
        );
        #[allow(clippy::cast_possible_truncation)]
        Ok(remaining_bufsize - size as u32 - padsize as u32)
    }

    pub fn parse_sync(
        already_received_parts: &mut Parts,
        o_am_conn_core: Option<&AmConnCore>,
        o_a_rsmd: Option<&Arc<ResultSetMetadata>>,
        o_a_descriptors: Option<&Arc<ParameterDescriptors>>,
        o_rs: &mut Option<&mut RsState>,
        last: bool,
        rdr: &mut dyn std::io::Read,
    ) -> std::io::Result<Part<'static>> {
        trace!("parse()");
        let (kind, attributes, arg_size, no_of_args) = parse_header_sync(rdr)?;
        debug!(
            "parse() found part of kind {:?} with attributes {:?}, arg_size {} and no_of_args {}",
            kind, attributes, arg_size, no_of_args
        );
        let arg = Part::parse_body_sync(
            kind,
            attributes,
            no_of_args,
            already_received_parts,
            o_am_conn_core,
            o_a_rsmd,
            o_a_descriptors,
            o_rs,
            rdr,
        )?;

        let padsize = 7 - (arg_size + 7) % 8;
        match (kind, last) {
            (PartKind::ResultSet | PartKind::ResultSetId | PartKind::ReadLobReply, true)
            | (PartKind::Error, _) => {}
            (_, _) => {
                for _ in 0..padsize {
                    rdr.read_u8()?;
                }
            }
        }

        Ok(arg)
    }

    pub async fn parse_async<R: std::marker::Unpin + tokio::io::AsyncReadExt>(
        already_received_parts: &mut Parts<'static>,
        o_am_conn_core: Option<&AmConnCore>,
        o_a_rsmd: Option<&Arc<ResultSetMetadata>>,
        o_a_descriptors: Option<&Arc<ParameterDescriptors>>,
        o_rs: &mut Option<&mut RsState>,
        last: bool,
        rdr: &mut R,
    ) -> std::io::Result<Part<'static>> {
        trace!("parse()");
        let (kind, attributes, arg_size, no_of_args) = parse_header_async(rdr).await?;
        debug!(
            "parse() found part of kind {:?} with attributes {:?}, arg_size {} and no_of_args {}",
            kind, attributes, arg_size, no_of_args
        );
        let arg = Part::parse_body_async(
            kind,
            attributes,
            no_of_args,
            already_received_parts,
            o_am_conn_core,
            o_a_rsmd,
            o_a_descriptors,
            o_rs,
            rdr,
        )
        .await?;

        let padsize = 7 - (arg_size + 7) % 8;
        match (kind, last) {
            (PartKind::ResultSet, true)
            | (PartKind::ResultSetId, true)
            | (PartKind::ReadLobReply, true)
            | (PartKind::Error, _) => {}
            (_, _) => {
                for _ in 0..padsize {
                    rdr.read_u8().await?;
                }
            }
        }

        Ok(arg)
    }

    pub async fn parse_async<R: std::marker::Unpin + tokio::io::AsyncReadExt>(
        already_received_parts: &mut Parts<'static>,
        o_am_conn_core: Option<&AmConnCore>,
        o_a_rsmd: Option<&Arc<ResultSetMetadata>>,
        o_a_descriptors: Option<&Arc<ParameterDescriptors>>,
        o_rs: &mut Option<&mut RsState>,
        last: bool,
        rdr: &mut R,
    ) -> std::io::Result<Part<'static>> {
        trace!("parse()");
        let (kind, attributes, arg_size, no_of_args) = parse_header_async(rdr).await?;
        debug!(
            "parse() found part of kind {:?} with attributes {:?}, arg_size {} and no_of_args {}",
            kind, attributes, arg_size, no_of_args
        );
        let arg = Part::parse_body_async(
            kind,
            attributes,
            no_of_args,
            already_received_parts,
            o_am_conn_core,
            o_a_rsmd,
            o_a_descriptors,
            o_rs,
            rdr,
        )
        .await?;

        let padsize = 7 - (arg_size + 7) % 8;
        match (kind, last) {
            (PartKind::ResultSet, true)
            | (PartKind::ResultSetId, true)
            | (PartKind::ReadLobReply, true)
            | (PartKind::Error, _) => {}
            (_, _) => {
                for _ in 0..padsize {
                    rdr.read_u8().await?;
                }
            }
        }

        Ok(arg)
    }

    #[allow(clippy::too_many_arguments)]
    fn parse_body_sync(
        kind: PartKind,
        attributes: PartAttributes,
        no_of_args: usize,
        parts: &mut Parts,
        o_am_conn_core: Option<&AmConnCore>,
        o_a_rsmd: Option<&Arc<ResultSetMetadata>>,
        o_a_descriptors: Option<&Arc<ParameterDescriptors>>,
        o_rs: &mut Option<&mut RsState>,
        rdr: &mut dyn std::io::Read,
    ) -> std::io::Result<Part<'a>> {
        trace!("parse(no_of_args={}, kind={:?})", no_of_args, kind);

        let arg = match kind {
            PartKind::Authentication => Part::Auth(AuthFields::parse_sync(rdr)?),
            PartKind::CommandInfo => Part::CommandInfo(CommandInfo::parse_sync(no_of_args, rdr)?),
            PartKind::ConnectOptions => {
                Part::ConnectOptions(ConnectOptions::parse_sync(no_of_args, rdr)?)
<<<<<<< HEAD
            }
            PartKind::DbConnectInfo => {
                Part::DbConnectInfo(DbConnectInfo::parse_sync(no_of_args, rdr)?)
=======
>>>>>>> db79f9c4
            }
            PartKind::Error => Part::Error(ServerError::parse_sync(no_of_args, rdr)?),
            PartKind::OutputParameters => o_a_descriptors
                .ok_or_else(|| util::io_error("Parsing output parameters needs metadata"))
                .and_then(|descriptors| {
                    OutputParameters::parse_sync(o_am_conn_core, descriptors, rdr)
                })
                .map(Part::OutputParameters)?,
            PartKind::ParameterMetadata => {
                Part::ParameterMetadata(ParameterDescriptors::parse_sync(no_of_args, rdr)?)
            }
            PartKind::ReadLobReply => Part::ReadLobReply(ReadLobReply::parse_sync(rdr)?),
            PartKind::WriteLobReply => {
                Part::WriteLobReply(WriteLobReply::parse_sync(no_of_args, rdr)?)
            }
            PartKind::ResultSet => {
<<<<<<< HEAD
                let rs = ResultSetSync::parse_sync(
=======
                let rs = ResultSet::parse_sync(
>>>>>>> db79f9c4
                    no_of_args,
                    attributes,
                    parts,
                    o_am_conn_core
                        .ok_or_else(|| util::io_error("ResultSet parsing requires a conn_core"))?,
                    o_a_rsmd,
                    o_rs,
                    rdr,
                )?;
                Part::ResultSet(rs)
            }
            PartKind::ResultSetId => Part::ResultSetId(rdr.read_u64::<LittleEndian>()?),
            PartKind::ResultSetMetadata => {
                Part::ResultSetMetadata(ResultSetMetadata::parse_sync(no_of_args, rdr)?)
            }
            PartKind::ExecutionResult => {
                Part::ExecutionResult(ExecutionResult::parse_sync(no_of_args, rdr)?)
            }
            PartKind::StatementContext => {
                Part::StatementContext(StatementContext::parse_sync(no_of_args, rdr)?)
            }
            PartKind::StatementId => Part::StatementId(rdr.read_u64::<LittleEndian>()?),
            PartKind::SessionContext => {
                Part::SessionContext(SessionContext::parse_sync(no_of_args, rdr)?)
            }
            PartKind::TableLocation => {
                let mut vec = Vec::<i32>::new();
                for _ in 0..no_of_args {
                    vec.push(rdr.read_i32::<LittleEndian>()?);
                }
                Part::TableLocation(vec)
            }
            PartKind::TopologyInformation => {
                Part::TopologyInformation(Topology::parse_sync(no_of_args, rdr)?)
            }
            PartKind::PartitionInformation => {
                Part::PartitionInformation(PartitionInformation::parse_sync(rdr)?)
            }
            PartKind::TransactionFlags => {
                Part::TransactionFlags(TransactionFlags::parse_sync(no_of_args, rdr)?)
            }
            PartKind::XatOptions => Part::XatOptions(XatOptions::parse_sync(no_of_args, rdr)?),
            _ => {
                return Err(util::io_error(format!(
                    "No handling implemented for received partkind {:?}",
                    kind
                )));
            }
        };

        Ok(arg)
    }

    #[allow(clippy::too_many_arguments)]
    async fn parse_body_async<R: std::marker::Unpin + tokio::io::AsyncReadExt>(
        kind: PartKind,
        attributes: PartAttributes,
        no_of_args: usize,
        parts: &mut Parts<'static>,
        o_am_conn_core: Option<&AmConnCore>,
        o_a_rsmd: Option<&Arc<ResultSetMetadata>>,
        o_a_descriptors: Option<&Arc<ParameterDescriptors>>,
        o_rs: &mut Option<&mut RsState>,
        rdr: &mut R,
    ) -> std::io::Result<Part<'a>> {
        trace!("parse(no_of_args={}, kind={:?})", no_of_args, kind);

        let arg = match kind {
            PartKind::Authentication => Part::Auth(AuthFields::parse_async(rdr).await?),
            PartKind::CommandInfo => {
                Part::CommandInfo(CommandInfo::parse_async(no_of_args, rdr).await?)
            }
            PartKind::ConnectOptions => {
                Part::ConnectOptions(ConnectOptions::parse_async(no_of_args, rdr).await?)
            }
            PartKind::Error => Part::Error(ServerError::parse_async(no_of_args, rdr).await?),
            PartKind::OutputParameters => {
                if let Some(a_descriptors) = o_a_descriptors {
                    Part::OutputParameters(
                        OutputParameters::parse_async(o_am_conn_core, a_descriptors, rdr).await?,
                    )
                } else {
                    return Err(util::io_error("Parsing output parameters needs metadata"));
                }
            }
            PartKind::ParameterMetadata => {
                Part::ParameterMetadata(ParameterDescriptors::parse_async(no_of_args, rdr).await?)
            }
            PartKind::ReadLobReply => Part::ReadLobReply(ReadLobReply::parse_async(rdr).await?),
            PartKind::WriteLobReply => {
                Part::WriteLobReply(WriteLobReply::parse_async(no_of_args, rdr).await?)
            }
            PartKind::ResultSet => {
<<<<<<< HEAD
                let rs = ResultSetSync::parse_async(
=======
                let rs = ResultSet::parse_async(
>>>>>>> db79f9c4
                    no_of_args,
                    attributes,
                    parts,
                    o_am_conn_core
                        .ok_or_else(|| util::io_error("ResultSet parsing requires a conn_core"))?,
                    o_a_rsmd,
                    o_rs,
                    rdr,
                )
                .await?;
                Part::ResultSet(rs)
            }
<<<<<<< HEAD
            PartKind::ResultSetId => Part::ResultSetId(rdr.read_u64_le().await?),
=======
            PartKind::ResultSetId => Part::ResultSetId(rdr.read_u64::<LittleEndian>()?),
>>>>>>> db79f9c4
            PartKind::ResultSetMetadata => {
                Part::ResultSetMetadata(ResultSetMetadata::parse_async(no_of_args, rdr).await?)
            }
            PartKind::ExecutionResult => {
                Part::ExecutionResult(ExecutionResult::parse_async(no_of_args, rdr).await?)
            }
            PartKind::StatementContext => {
                Part::StatementContext(StatementContext::parse_async(no_of_args, rdr).await?)
            }
<<<<<<< HEAD
            PartKind::StatementId => Part::StatementId(rdr.read_u64_le().await?),
=======
            PartKind::StatementId => Part::StatementId(rdr.read_u64::<LittleEndian>()?),
>>>>>>> db79f9c4
            PartKind::SessionContext => {
                Part::SessionContext(SessionContext::parse_async(no_of_args, rdr).await?)
            }
            PartKind::TableLocation => {
                let mut vec = Vec::<i32>::new();
                for _ in 0..no_of_args {
<<<<<<< HEAD
                    vec.push(rdr.read_i32_le().await?);
=======
                    vec.push(rdr.read_i32::<LittleEndian>()?);
>>>>>>> db79f9c4
                }
                Part::TableLocation(vec)
            }
            PartKind::TopologyInformation => {
                Part::TopologyInformation(Topology::parse_async(no_of_args, rdr).await?)
            }
            PartKind::PartitionInformation => {
                Part::PartitionInformation(PartitionInformation::parse_async(rdr).await?)
            }
            PartKind::TransactionFlags => {
                Part::TransactionFlags(TransactionFlags::parse_async(no_of_args, rdr).await?)
            }
            PartKind::XatOptions => {
                Part::XatOptions(XatOptions::parse_async(no_of_args, rdr).await?)
            }
            _ => {
                return Err(util::io_error(format!(
                    "No handling implemented for received partkind {:?}",
                    kind
                )));
            }
        };

        Ok(arg)
    }
}

#[allow(clippy::cast_sign_loss)]
fn parse_header_sync(
    rdr: &mut dyn std::io::Read,
) -> std::io::Result<(PartKind, PartAttributes, usize, usize)> {
    // PART HEADER: 16 bytes
    let kind = PartKind::from_i8(rdr.read_i8()?)?; // I1
    let attributes = PartAttributes::new(rdr.read_u8()?); // U1 (documented as I1)
    let no_of_argsi16 = rdr.read_i16::<LittleEndian>()?; // I2
    let no_of_argsi32 = rdr.read_i32::<LittleEndian>()?; // I4
    let arg_size = rdr.read_i32::<LittleEndian>()?; // I4
    rdr.read_i32::<LittleEndian>()?; // I4 remaining_packet_size

    let no_of_args = max(i32::from(no_of_argsi16), no_of_argsi32);
    Ok((kind, attributes, arg_size as usize, no_of_args as usize))
}

#[allow(clippy::cast_sign_loss)]
async fn parse_header_async<R: std::marker::Unpin + tokio::io::AsyncReadExt>(
    rdr: &mut R,
) -> std::io::Result<(PartKind, PartAttributes, usize, usize)> {
    // PART HEADER: 16 bytes
<<<<<<< HEAD
    let kind = PartKind::from_i8(rdr.read_i8().await?)?; // I1
    let attributes = PartAttributes::new(rdr.read_u8().await?); // U1 (documented as I1)
    let no_of_argsi16 = rdr.read_i16_le().await?; // I2
    let no_of_argsi32 = rdr.read_i32_le().await?; // I4
    let arg_size = rdr.read_i32_le().await?; // I4
    rdr.read_i32_le().await?; // I4 remaining_packet_size
=======
    let kind = PartKind::from_i8(rdr.read_i8()?)?; // I1
    let attributes = PartAttributes::new(rdr.read_u8()?); // U1 (documented as I1)
    let no_of_argsi16 = rdr.read_i16::<LittleEndian>()?; // I2
    let no_of_argsi32 = rdr.read_i32::<LittleEndian>()?; // I4
    let arg_size = rdr.read_i32::<LittleEndian>()?; // I4
    rdr.read_i32::<LittleEndian>()?; // I4 remaining_packet_size
>>>>>>> db79f9c4

    let no_of_args = max(i32::from(no_of_argsi16), no_of_argsi32);
    Ok((kind, attributes, arg_size as usize, no_of_args as usize))
}

fn padsize(size: usize) -> usize {
    match size {
        0 => 0,
        _ => 7 - (size - 1) % 8,
    }
}<|MERGE_RESOLUTION|>--- conflicted
+++ resolved
@@ -1,17 +1,10 @@
 use crate::conn::AmConnCore;
 use crate::protocol::parts::{
-<<<<<<< HEAD
     AuthFields, ClientContext, ClientInfo, CommandInfo, ConnectOptions, DbConnectInfo,
     ExecutionResult, LobFlags, OutputParameters, ParameterDescriptors, ParameterRows,
     PartitionInformation, Parts, ReadLobReply, ReadLobRequest, ResultSetMetadata, ResultSetSync,
     RsState, ServerError, SessionContext, StatementContext, Topology, TransactionFlags,
     WriteLobReply, WriteLobRequest, XatOptions,
-=======
-    AuthFields, ClientContext, ClientInfo, CommandInfo, ConnectOptions, ExecutionResult, LobFlags,
-    OutputParameters, ParameterDescriptors, ParameterRows, PartitionInformation, Parts,
-    ReadLobReply, ReadLobRequest, ResultSetMetadata, RsState, ServerError, SessionContext,
-    StatementContext, Topology, TransactionFlags, WriteLobReply, WriteLobRequest, XatOptions,
->>>>>>> db79f9c4
 };
 use crate::protocol::{util, PartAttributes, PartKind};
 use crate::ResultSet;
@@ -210,18 +203,11 @@
             Part::Auth(ref af) => af.emit_sync(w)?,
             Part::ClientContext(ref opts) => opts.emit_sync(w)?,
             Part::ClientInfo(ref client_info) => client_info.emit(w)?,
-<<<<<<< HEAD
             Part::Command(s) => w.write_all(&cesu8::to_cesu8(s))?,
             Part::CommandInfo(ref opts) => opts.emit_sync(w)?,
             // Part::CommitOptions(ref opts) => opts.emit(w)?,
             Part::ConnectOptions(ref conn_opts) => conn_opts.emit_sync(w)?,
             Part::DbConnectInfo(ref db_conn_info) => db_conn_info.emit_sync(w)?,
-=======
-            Part::Command(ref s) => w.write_all(&cesu8::to_cesu8(s))?,
-            Part::CommandInfo(ref opts) => opts.emit_sync(w)?,
-            // Part::CommitOptions(ref opts) => opts.emit_sync(w)?,
-            Part::ConnectOptions(ref conn_opts) => conn_opts.emit_sync(w)?,
->>>>>>> db79f9c4
 
             // Part::FetchOptions(ref opts) => opts.emit(w)?,
             Part::FetchSize(fs) => {
@@ -442,50 +428,6 @@
         Ok(arg)
     }
 
-    pub async fn parse_async<R: std::marker::Unpin + tokio::io::AsyncReadExt>(
-        already_received_parts: &mut Parts<'static>,
-        o_am_conn_core: Option<&AmConnCore>,
-        o_a_rsmd: Option<&Arc<ResultSetMetadata>>,
-        o_a_descriptors: Option<&Arc<ParameterDescriptors>>,
-        o_rs: &mut Option<&mut RsState>,
-        last: bool,
-        rdr: &mut R,
-    ) -> std::io::Result<Part<'static>> {
-        trace!("parse()");
-        let (kind, attributes, arg_size, no_of_args) = parse_header_async(rdr).await?;
-        debug!(
-            "parse() found part of kind {:?} with attributes {:?}, arg_size {} and no_of_args {}",
-            kind, attributes, arg_size, no_of_args
-        );
-        let arg = Part::parse_body_async(
-            kind,
-            attributes,
-            no_of_args,
-            already_received_parts,
-            o_am_conn_core,
-            o_a_rsmd,
-            o_a_descriptors,
-            o_rs,
-            rdr,
-        )
-        .await?;
-
-        let padsize = 7 - (arg_size + 7) % 8;
-        match (kind, last) {
-            (PartKind::ResultSet, true)
-            | (PartKind::ResultSetId, true)
-            | (PartKind::ReadLobReply, true)
-            | (PartKind::Error, _) => {}
-            (_, _) => {
-                for _ in 0..padsize {
-                    rdr.read_u8().await?;
-                }
-            }
-        }
-
-        Ok(arg)
-    }
-
     #[allow(clippy::too_many_arguments)]
     fn parse_body_sync(
         kind: PartKind,
@@ -505,12 +447,9 @@
             PartKind::CommandInfo => Part::CommandInfo(CommandInfo::parse_sync(no_of_args, rdr)?),
             PartKind::ConnectOptions => {
                 Part::ConnectOptions(ConnectOptions::parse_sync(no_of_args, rdr)?)
-<<<<<<< HEAD
             }
             PartKind::DbConnectInfo => {
                 Part::DbConnectInfo(DbConnectInfo::parse_sync(no_of_args, rdr)?)
-=======
->>>>>>> db79f9c4
             }
             PartKind::Error => Part::Error(ServerError::parse_sync(no_of_args, rdr)?),
             PartKind::OutputParameters => o_a_descriptors
@@ -527,11 +466,7 @@
                 Part::WriteLobReply(WriteLobReply::parse_sync(no_of_args, rdr)?)
             }
             PartKind::ResultSet => {
-<<<<<<< HEAD
                 let rs = ResultSetSync::parse_sync(
-=======
-                let rs = ResultSet::parse_sync(
->>>>>>> db79f9c4
                     no_of_args,
                     attributes,
                     parts,
@@ -625,11 +560,7 @@
                 Part::WriteLobReply(WriteLobReply::parse_async(no_of_args, rdr).await?)
             }
             PartKind::ResultSet => {
-<<<<<<< HEAD
                 let rs = ResultSetSync::parse_async(
-=======
-                let rs = ResultSet::parse_async(
->>>>>>> db79f9c4
                     no_of_args,
                     attributes,
                     parts,
@@ -642,11 +573,7 @@
                 .await?;
                 Part::ResultSet(rs)
             }
-<<<<<<< HEAD
             PartKind::ResultSetId => Part::ResultSetId(rdr.read_u64_le().await?),
-=======
-            PartKind::ResultSetId => Part::ResultSetId(rdr.read_u64::<LittleEndian>()?),
->>>>>>> db79f9c4
             PartKind::ResultSetMetadata => {
                 Part::ResultSetMetadata(ResultSetMetadata::parse_async(no_of_args, rdr).await?)
             }
@@ -656,22 +583,14 @@
             PartKind::StatementContext => {
                 Part::StatementContext(StatementContext::parse_async(no_of_args, rdr).await?)
             }
-<<<<<<< HEAD
             PartKind::StatementId => Part::StatementId(rdr.read_u64_le().await?),
-=======
-            PartKind::StatementId => Part::StatementId(rdr.read_u64::<LittleEndian>()?),
->>>>>>> db79f9c4
             PartKind::SessionContext => {
                 Part::SessionContext(SessionContext::parse_async(no_of_args, rdr).await?)
             }
             PartKind::TableLocation => {
                 let mut vec = Vec::<i32>::new();
                 for _ in 0..no_of_args {
-<<<<<<< HEAD
                     vec.push(rdr.read_i32_le().await?);
-=======
-                    vec.push(rdr.read_i32::<LittleEndian>()?);
->>>>>>> db79f9c4
                 }
                 Part::TableLocation(vec)
             }
@@ -720,21 +639,12 @@
     rdr: &mut R,
 ) -> std::io::Result<(PartKind, PartAttributes, usize, usize)> {
     // PART HEADER: 16 bytes
-<<<<<<< HEAD
     let kind = PartKind::from_i8(rdr.read_i8().await?)?; // I1
     let attributes = PartAttributes::new(rdr.read_u8().await?); // U1 (documented as I1)
     let no_of_argsi16 = rdr.read_i16_le().await?; // I2
     let no_of_argsi32 = rdr.read_i32_le().await?; // I4
     let arg_size = rdr.read_i32_le().await?; // I4
     rdr.read_i32_le().await?; // I4 remaining_packet_size
-=======
-    let kind = PartKind::from_i8(rdr.read_i8()?)?; // I1
-    let attributes = PartAttributes::new(rdr.read_u8()?); // U1 (documented as I1)
-    let no_of_argsi16 = rdr.read_i16::<LittleEndian>()?; // I2
-    let no_of_argsi32 = rdr.read_i32::<LittleEndian>()?; // I4
-    let arg_size = rdr.read_i32::<LittleEndian>()?; // I4
-    rdr.read_i32::<LittleEndian>()?; // I4 remaining_packet_size
->>>>>>> db79f9c4
 
     let no_of_args = max(i32::from(no_of_argsi16), no_of_argsi32);
     Ok((kind, attributes, arg_size as usize, no_of_args as usize))
