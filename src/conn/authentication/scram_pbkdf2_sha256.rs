use super::{crypto_util, Authenticator};
use crate::protocol::parts::AuthFields;
use crate::{HdbError, HdbResult};
<<<<<<< HEAD
use byteorder::{BigEndian, ReadBytesExt, WriteBytesExt};
=======
use byteorder::{BigEndian, LittleEndian, ReadBytesExt, WriteBytesExt};
use chrono::Local;
>>>>>>> 40591c59
use rand::{thread_rng, RngCore};
use secstr::SecUtf8;
use std::io::Write;
use std::time::Instant;

const CLIENT_PROOF_SIZE: u8 = 32;

pub struct ScramPbkdf2Sha256 {
    client_challenge: Vec<u8>,
    server_proof: Option<Vec<u8>>,
}
impl ScramPbkdf2Sha256 {
    pub fn boxed_authenticator() -> Box<dyn Authenticator> {
        let mut client_challenge = [0_u8; 64];
        let mut rng = thread_rng();
        rng.fill_bytes(&mut client_challenge);
        Box::new(Self {
            client_challenge: client_challenge.to_vec(),
            server_proof: None,
        })
    }
}
impl Authenticator for ScramPbkdf2Sha256 {
    fn name(&self) -> &str {
        "SCRAMPBKDF2SHA256"
    }

    fn name_as_bytes(&self) -> Vec<u8> {
        self.name().as_bytes().to_owned()
    }

    fn client_challenge(&self) -> &[u8] {
        &(self.client_challenge)
    }

    fn client_proof(&mut self, server_data: &[u8], password: &SecUtf8) -> HdbResult<Vec<u8>> {
        const CONTEXT_CLIENT_PROOF: &str = "ClientProof";
        let (salt, server_nonce, iterations) = parse_first_server_data(server_data)?;

        let start = Instant::now();
        let (client_proof, server_proof) = crypto_util::scram_pdkdf2_sha256(
            &salt,
            &server_nonce,
            &self.client_challenge,
            password,
            iterations,
        );
        debug!(
            "pbkdf2 took {} µs",
            Instant::now().duration_since(start).as_micros(),
        );

        self.client_challenge.clear();
        self.server_proof = Some(server_proof);

        let mut buf = Vec::<u8>::with_capacity(3 + (CLIENT_PROOF_SIZE as usize));
        buf.write_u16::<LittleEndian>(1_u16)
            .map_err(|_e| HdbError::Impl(CONTEXT_CLIENT_PROOF))?;
        buf.write_u8(CLIENT_PROOF_SIZE)
            .map_err(|_e| HdbError::Impl(CONTEXT_CLIENT_PROOF))?;
        buf.write_all(&client_proof)
            .map_err(|_e| HdbError::Impl(CONTEXT_CLIENT_PROOF))?;

        Ok(buf)
    }

    fn verify_server(&self, server_data: &[u8]) -> HdbResult<()> {
        let srv_proof = AuthFields::parse(&mut std::io::Cursor::new(server_data))?
            .pop()
            .ok_or_else(|| HdbError::Impl("expected non-empty list of auth fields"))?;

        if let Some(ref s_p) = self.server_proof {
            if s_p as &[u8] == &srv_proof as &[u8] {
                return Ok(());
            }
        }
        let msg = "PBKDF2: Server proof failed - \
                   this indicates a severe security issue with the server's identity!";
        warn!("{}", msg);
        Err(HdbError::Usage(msg))
    }
}

// `server_data` is again an AuthFields, contains salt, server_nonce, iterations
fn parse_first_server_data(server_data: &[u8]) -> HdbResult<(Vec<u8>, Vec<u8>, u32)> {
    let mut af = AuthFields::parse(&mut std::io::Cursor::new(server_data))?;

    match (af.pop(), af.pop(), af.pop(), af.pop()) {
        (Some(it_bytes), Some(server_nonce), Some(salt), None) => {
            let iterations = std::io::Cursor::new(it_bytes).read_u32::<BigEndian>()?;
            if iterations < 15_000 {
                Err(HdbError::ImplDetailed(format!(
                    "not enough iterations: {}",
                    iterations
                )))
            } else if salt.len() < 16 {
                Err(HdbError::ImplDetailed(format!(
                    "too little salt: {}",
                    salt.len()
                )))
            } else {
                Ok((salt, server_nonce, iterations))
            }
        }
        (_, _, _, _) => Err(HdbError::Impl("expected 3 auth fields")),
    }
}<|MERGE_RESOLUTION|>--- conflicted
+++ resolved
@@ -1,12 +1,7 @@
 use super::{crypto_util, Authenticator};
 use crate::protocol::parts::AuthFields;
 use crate::{HdbError, HdbResult};
-<<<<<<< HEAD
-use byteorder::{BigEndian, ReadBytesExt, WriteBytesExt};
-=======
 use byteorder::{BigEndian, LittleEndian, ReadBytesExt, WriteBytesExt};
-use chrono::Local;
->>>>>>> 40591c59
 use rand::{thread_rng, RngCore};
 use secstr::SecUtf8;
 use std::io::Write;
@@ -76,7 +71,7 @@
     fn verify_server(&self, server_data: &[u8]) -> HdbResult<()> {
         let srv_proof = AuthFields::parse(&mut std::io::Cursor::new(server_data))?
             .pop()
-            .ok_or_else(|| HdbError::Impl("expected non-empty list of auth fields"))?;
+            .ok_or(HdbError::Impl("expected non-empty list of auth fields"))?;
 
         if let Some(ref s_p) = self.server_proof {
             if s_p as &[u8] == &srv_proof as &[u8] {
