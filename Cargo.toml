[workspace]
members = [
    # projection crates, should be used for consumption
    "hdbconnect",
    "hdbconnect_async",

    # the code is here, should not be consumed directly
    "hdbconnect_impl",
]
resolver = "2"

[workspace.package]
<<<<<<< HEAD
version = "0.31.0"
=======
# New version policy
# version is specified explicitly in three Cargo.toml files: here, in hdbconnect and in hdbconnect_async
# (not sure if this can be simplified).
# As long as it is like this, we should explicitly ensure that all three versions are kept in sync.
# 
# - When a new version is to be published on crates.io, we should create a publishing change where
#   we set the version value to the appropriate semver value, like "0.x.y"
#
# - when not-yet-to-be-published breaking changes are done, we should ensure that the version is
#   set to "0.X.0-unpublished" (where X=x+1)
#
# - when not-yet-to-be-published non-breaking changes are done, we should ensure that the version 
#   is set to "0.x.y1-unpublished" (where y1=y+1) 
#   or leave it at "0.x1.0-unpublished" (where x1=x+1) if that is already set:
#
#  "0.x.y" (published)    -- non-breaking -->   "0.x.y1-unpublished"
#  "0.x.y" (published)    -- breaking -->       "0.x1.0-unpublished"
#
#  "0.x.y1-unpublished"   -- non-breaking -->   "0.x.y1-unpublished"  
#  "0.x.y1-unpublished"   -- breaking -->       "0.x1.0-unpublished"  
# 
#  "0.x1.0-unpublished"   -- non-breaking -->   "0.x1.0-unpublished"
#  "0.x1.0-unpublished"   -- breaking -->       "0.x1.0-unpublished"
#
#  "0.a.b-unpublished"    -- publishing -->     "0.a.b"
version = "0.31.0-unpublished"

>>>>>>> d06242a0
authors = [
    "emabee <meinolf.block-hd@t-online.de>",
    "dleifeld",
    "Pascal Seitz <pascal.seitz@gmail.com>",
    "Dirk Leifeld <dirk.leifeld(at)sap.com>",
]
edition = "2021"
license = "MIT OR Apache-2.0"
readme = "README.md"
repository = "https://github.com/emabee/rust-hdbconnect"
keywords = ["relational", "database", "driver", "HANA"]
categories = ["database"]
include = ["LICENSE-*", "README.md", "CHANGELOG.md"]<|MERGE_RESOLUTION|>--- conflicted
+++ resolved
@@ -10,37 +10,33 @@
 resolver = "2"
 
 [workspace.package]
-<<<<<<< HEAD
-version = "0.31.0"
-=======
 # New version policy
 # version is specified explicitly in three Cargo.toml files: here, in hdbconnect and in hdbconnect_async
 # (not sure if this can be simplified).
 # As long as it is like this, we should explicitly ensure that all three versions are kept in sync.
-# 
+#
 # - When a new version is to be published on crates.io, we should create a publishing change where
 #   we set the version value to the appropriate semver value, like "0.x.y"
 #
 # - when not-yet-to-be-published breaking changes are done, we should ensure that the version is
 #   set to "0.X.0-unpublished" (where X=x+1)
 #
-# - when not-yet-to-be-published non-breaking changes are done, we should ensure that the version 
-#   is set to "0.x.y1-unpublished" (where y1=y+1) 
+# - when not-yet-to-be-published non-breaking changes are done, we should ensure that the version
+#   is set to "0.x.y1-unpublished" (where y1=y+1)
 #   or leave it at "0.x1.0-unpublished" (where x1=x+1) if that is already set:
 #
 #  "0.x.y" (published)    -- non-breaking -->   "0.x.y1-unpublished"
 #  "0.x.y" (published)    -- breaking -->       "0.x1.0-unpublished"
 #
-#  "0.x.y1-unpublished"   -- non-breaking -->   "0.x.y1-unpublished"  
-#  "0.x.y1-unpublished"   -- breaking -->       "0.x1.0-unpublished"  
-# 
+#  "0.x.y1-unpublished"   -- non-breaking -->   "0.x.y1-unpublished"
+#  "0.x.y1-unpublished"   -- breaking -->       "0.x1.0-unpublished"
+#
 #  "0.x1.0-unpublished"   -- non-breaking -->   "0.x1.0-unpublished"
 #  "0.x1.0-unpublished"   -- breaking -->       "0.x1.0-unpublished"
 #
 #  "0.a.b-unpublished"    -- publishing -->     "0.a.b"
 version = "0.31.0-unpublished"
 
->>>>>>> d06242a0
 authors = [
     "emabee <meinolf.block-hd@t-online.de>",
     "dleifeld",
